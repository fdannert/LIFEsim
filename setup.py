--- conflicted
+++ resolved
@@ -18,15 +18,6 @@
               'lifesim.optimize',
               'lifesim.util'],
     include_package_data=True,
-<<<<<<< HEAD
-    install_requires=['astropy',
-                      'matplotlib',
-                      'numpy',
-                      'pandas',
-                      'PyQt5',
-                      'tqdm',
-                      'tables'
-=======
     install_requires=['astropy~=5.2.1',
                       'matplotlib~=3.7.0',
                       'numpy~=1.24.2',
@@ -34,7 +25,6 @@
                       'PyQt5==5.15.4',
                       'tqdm~=4.64.1',
                       'tables~=3.8.0'
->>>>>>> a0cbcf18
                       ],
     license='GPLv3',
     zip_safe=False,

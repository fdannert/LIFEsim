--- conflicted
+++ resolved
@@ -5,11 +5,9 @@
 import xarray as xr
 import pandas as pd
 from astropy.io import fits
-<<<<<<< HEAD
-=======
 from tqdm import tqdm
 import pickle
->>>>>>> 5614f45c
+
 from astropy.coordinates import SkyCoord, BarycentricMeanEcliptic
 
 from lifesim.util.options import Options
@@ -75,20 +73,10 @@
             raise ValueError('A catalog has already been imported. Delete the old catalog or set '
                              'overwrite=True')
 
-<<<<<<< HEAD
-=======
         print('Loading catalog from P-Pop...')
 
         self.options.other['database_path'] = input_path
 
-        # set keys for the stellar types to avoid type mismatched DataFrames
-        self.other['stype_key'] = {'A': 0,
-                                   'F': 1,
-                                   'G': 2,
-                                   'K': 3,
-                                   'M': 4}
-
->>>>>>> 5614f45c
         # initialize catalog
         self.catalog = pd.DataFrame(columns=['radius_p',
                                              'p_orb',
@@ -447,14 +435,11 @@
         """
         if self.catalog is None:
             raise ValueError('No catalog found')
-<<<<<<< HEAD
+
         self.str_to_obj(reverse=False)
         self.catalog.to_hdf(path_or_buf=output_path, key='catalog', mode='w')
         self.str_to_obj(reverse=True)
-=======
-        self.catalog.to_hdf(path_or_buf=self.options.other['output_path']
-                                        + self.options.other['output_filename']
-                                        + '.hdf5', key='catalog', mode='w')
+        
         print('Main Catalog Stored')
 
         print('Exporting Noise Catalog...')
@@ -530,7 +515,6 @@
     #     for k in self.noise_catalog.keys():
     #         store.put(key='id_' + k, value=self.noise_catalog[k].astype(float))
     #     store.close()
->>>>>>> 5614f45c
 
     def import_catalog(self,
                        input_path: str,
@@ -560,28 +544,8 @@
 
         self.catalog = pd.read_hdf(path_or_buf=input_path,
                                    key='catalog')
-<<<<<<< HEAD
         self.str_to_obj(reverse=True)
-
-    def str_to_obj(self,
-                   reverse: bool):
-        """
-        Converts all string type columns in the catalog between type 'object' (needed for saving to hdf5) and type
-        'pandas.StringDtype' (needed for fast computation).
-
-        Parameters
-        ----------
-        name_s : bool
-            if reveres is set true, the type will be converted 'object' -> 'pandas.StringDtype'
-        """
-        if not reverse:
-            for key in self.catalog.keys()[np.where(self.catalog.dtypes == 'string')]:
-                self.catalog[key] = self.catalog[key].astype(object)
-        else:
-            for key in self.catalog.keys()[np.where(self.catalog.dtypes == 'object')]:
-                self.catalog[key] = self.catalog[key].astype(pd.StringDtype())
-=======
-
+        
         print('[Done]')
 
         if noise_catalog:
@@ -673,4 +637,22 @@
         #                                   index=self.catalog.id)
 
         # self.noise_catalog =
->>>>>>> 5614f45c
+
+    def str_to_obj(self,
+                   reverse: bool):
+        """
+        Converts all string type columns in the catalog between type 'object' (needed for saving to hdf5) and type
+        'pandas.StringDtype' (needed for fast computation).
+        
+        Parameters
+        ----------
+        reverse : bool
+            if reveres is set true, the type will be converted 'object' -> 'pandas.StringDtype'
+        """
+        if not reverse:
+            for key in self.catalog.keys()[np.where(self.catalog.dtypes == 'string')]:
+                self.catalog[key] = self.catalog[key].astype(object)
+        else:
+            for key in self.catalog.keys()[np.where(self.catalog.dtypes == 'object')]:
+                self.catalog[key] = self.catalog[key].astype(pd.StringDtype())
+      
--- conflicted
+++ resolved
@@ -250,13 +250,10 @@
         star_mask = np.zeros_like(self.data.catalog.nstar, dtype=bool)
         star_mask[temp] = True
 
-<<<<<<< HEAD
+
         # iterate over all stars to calculate noise specific to stars
         for i, n in enumerate(tqdm(np.where(star_mask)[0])):
-=======
-        # iterate over all stars
-        for i, n_s in enumerate(tqdm(np.where(star_mask)[0])):
->>>>>>> 5614f45c
+
             # if i == 10:
             #     break
             nstar = self.data.catalog.nstar.iloc[n_s]
@@ -270,7 +267,7 @@
                                                                   method='transmission_map',
                                                                   map_selection='tm3')
 
-<<<<<<< HEAD
+
             # calculate the noise from the background sources specific to star
             noise_bg_list_star = self.run_socket(s_name='photon_noise_star',
                                                  method='noise',
@@ -297,53 +294,18 @@
 
             # iterate throgh all universes
             universes = np.unique(self.data.catalog.nuniverse[self.data.catalog.nstar == nstar])
-=======
-            # calculate the noise from the background sources constant with the star
-            noise_bg_list = self.run_socket(s_name='photon_noise',
-                                            method='noise_star',
-                                            index=n_s)
-
-            # TODO: Reinstate the method in which the noise list is keyed by the name of the
-            #  producing noise module
-            if type(noise_bg_list) == list:
-                noise_bg_star = np.zeros_like(noise_bg_list[0])
-                for _, noise in enumerate(noise_bg_list):
-                    noise_bg_star += noise
-            else:
-                noise_bg_star = noise_bg_list
-
-            # create mask returning only unique stars
-            universes = np.unique(self.data.catalog.nuniverse[self.data.catalog.nstar == nstar], return_index=False)
-
->>>>>>> 5614f45c
+
             for nuniverse in universes:
                 n_u = np.where(np.logical_and(self.data.catalog.nstar == nstar,
                                               self.data.catalog.nuniverse == nuniverse))[0][0]
 
-<<<<<<< HEAD
+
                 noise_bg_universe_temp = noise_bg_universe * self.data.catalog.z.iloc[n_u] / self.data.catalog.z.iloc[n]
 
                 noise_bg = (noise_bg_star + noise_bg_universe_temp) * integration_time * self.data.inst['eff_tot'] * 2
 
                 # go through all planets for the chosen star
-=======
-                # calculate noise from background sources constant with the universe
-                noise_bg_list = self.run_socket(s_name='photon_noise',
-                                                method='noise_universe',
-                                                index=n_u)
-
-                if type(noise_bg_list) == list:
-                    noise_bg_zodi = np.zeros_like(noise_bg_list[0])
-                    for _, noise in enumerate(noise_bg_list):
-                        noise_bg_zodi += noise
-                else:
-                    noise_bg_zodi = noise_bg_list
-
-                noise_bg = noise_bg_zodi + noise_bg_star
-                noise_bg = noise_bg * integration_time * self.data.inst['eff_tot'] * 2
-
-                # go through all planets for the chosen star and universe
->>>>>>> 5614f45c
+
                 for _, n_p in enumerate(np.argwhere(
                         np.logical_and(self.data.catalog.nstar.to_numpy() == nstar,
                                        self.data.catalog.nuniverse.to_numpy() == nuniverse))[:, 0]):
@@ -382,11 +344,8 @@
                     # save baseline
                     self.data.catalog['baseline'].iat[n_p] = self.data.inst['bl']
 
-<<<<<<< HEAD
+
                     if save_mode:
-=======
-                    if safe_mode:
->>>>>>> 5614f45c
                         self.data.catalog.noise_astro.iat[n_p] = [noise_bg]
                         self.data.catalog.planet_flux_use.iat[n_p] = (
                             [flux_planet_thermal
@@ -397,13 +356,8 @@
                                                                             / integration_time
                                                                             / self.data.inst['eff_tot']).sum()
                         self.data.catalog['photon_rate_noise'].iat[n_p] = (noise
-<<<<<<< HEAD
                                                                            / integration_time
                                                                            / self.data.inst['eff_tot']).sum()
-=======
-                                                                            / integration_time
-                                                                            / self.data.inst['eff_tot']).sum()
->>>>>>> 5614f45c
 
     # TODO: fix units in documentation
     def get_spectrum(self,
